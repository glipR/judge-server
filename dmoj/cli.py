--- conflicted
+++ resolved
@@ -1,22 +1,8 @@
-<<<<<<< HEAD
 from __future__ import print_function
 
-import argparse
-=======
->>>>>>> 1a09ae6b
 import os
 import sys
 from collections import OrderedDict
-<<<<<<< HEAD
-
-try:
-    from itertools import izip_longest
-except ImportError:
-    from itertools import zip_longest as izip_longest
-
-from operator import itemgetter
-=======
->>>>>>> 1a09ae6b
 
 from dmoj.judge import Judge
 from dmoj.utils.ansi import ansi_style
@@ -84,248 +70,11 @@
         self.message = message
 
 
-<<<<<<< HEAD
-class CommandArgumentParser(argparse.ArgumentParser):
-    def error(self, message):
-        self.print_usage(sys.stderr)
-        raise InvalidCommandException
-
-    def exit(self, status=0, message=None):
-        if message:
-            self._print_message(message, sys.stderr)
-        raise InvalidCommandException
-
-
-class Command(object):
-    name = 'command'
-    help = ''
-
-    def __init__(self, judge):
-        self.judge = judge
-        self.arg_parser = CommandArgumentParser(prog=self.name, description=self.help)
-        self._populate_parser()
-
-    def _populate_parser(self):
-        pass
-
-    def execute(self, line):
-        raise NotImplementedError
-
-
-class ListProblemsCommand(Command):
-    name = 'problems'
-    help = 'Lists the problems available to be graded on this judge.'
-
-    def _populate_parser(self):
-        self.arg_parser.add_argument('filter', nargs='?', help='regex filter for problem names (optional)')
-        self.arg_parser.add_argument('-l', '--limit', type=int, help='limit number of results', metavar='<limit>')
-
-    def execute(self, line):
-        _args = self.arg_parser.parse_args(line)
-
-        if _args.limit is not None and _args.limit <= 0:
-            print(ansi_style("#ansi[--limit must be >= 0](red|bold)\n"))
-            return
-
-        all_problems = judgeenv.get_supported_problems()
-
-        if _args.filter:
-            r = re.compile(_args.filter)
-            all_problems = filter(lambda x: r.match(x[0]) is not None, all_problems)
-
-        if _args.limit:
-            all_problems = all_problems[:_args.limit]
-
-        if len(all_problems):
-            problems = iter(map(itemgetter(0), all_problems))
-            max_len = max(len(p[0]) for p in all_problems)
-            for row in izip_longest(*[problems] * 4, fillvalue=''):
-                print(' '.join(('%*s' % (-max_len, row[i])) for i in range(4)))
-        else:
-            print(ansi_style("#ansi[No problems matching filter found.](red|bold)"))
-        print
-
-
-class QuitCommand(Command):
-    name = 'quit'
-    help = 'Exits the DMOJ command-line interface.'
-
-    def execute(self, line):
-        sys.exit(0)
-
-
-class HelpCommand(Command):
-    name = 'help'
-    help = 'Prints listing of commands.'
-
-    def execute(self, line):
-        print("Run `command -h/--help` for individual command usage.")
-        for name, command in commands.items():
-            if command == self:
-                continue
-            print('  %s: %s' % (name, command.help))
-        print()
-
-
-submission_id_counter = 0
-graded_submissions = []
-
-
-class SubmitCommand(Command):
-    name = 'submit'
-    help = 'Grades a submission.'
-
-    def _populate_parser(self):
-        self.arg_parser.add_argument('problem_id', help='id of problem to grade')
-        self.arg_parser.add_argument('language_id', help='id of the language to grade in (e.g., PY2)')
-        self.arg_parser.add_argument('source_file', nargs='?', help='path to submission source (optional)')
-        self.arg_parser.add_argument('-tl', '--time-limit', type=float, help='time limit for grading, in seconds',
-                                     default=2.0, metavar='<time limit>')
-        self.arg_parser.add_argument('-ml', '--memory-limit', type=int, help='memory limit for grading, in kilobytes',
-                                     default=65536, metavar='<memory limit>')
-
-    def execute(self, line):
-        global submission_id_counter, graded_submissions
-
-        args = self.arg_parser.parse_args(line)
-
-        problem_id = args.problem_id
-        language_id = args.language_id
-        time_limit = args.time_limit
-        memory_limit = args.memory_limit
-
-        err = None
-        if problem_id not in map(itemgetter(0), judgeenv.get_supported_problems()):
-            err = "unknown problem '%s'" % problem_id
-        elif language_id not in executors:
-            err = "unknown language '%s'" % language_id
-        elif time_limit <= 0:
-            err = '--time-limit must be >= 0'
-        elif memory_limit <= 0:
-            err = '--memory-limit must be >= 0'
-        if not err:
-            if args.source_file:
-                try:
-                    with open(os.path.realpath(args.source_file), 'r') as f:
-                        src = f.read()
-                except Exception as io:
-                    err = str(io)
-            else:
-                src = []
-                try:
-                    while True:
-                        s = input()
-                        if s.strip() == ':q':
-                            raise EOFError
-                        src.append(s)
-                except EOFError:  # Ctrl+D
-                    src = '\n'.join(src)
-                except Exception as io:
-                    err = str(io)
-        if err:
-            print(ansi_style('#ansi[%s](red|bold)\n' % err))
-            return
-
-        submission_id_counter += 1
-        graded_submissions.append((problem_id, language_id, src, time_limit, memory_limit))
-        self.judge.begin_grading(submission_id_counter, problem_id, language_id, src, time_limit,
-                                 memory_limit, False, False, blocking=True)
-
-
-class ResubmitCommand(Command):
-    name = 'resubmit'
-    help = 'Resubmit a submission with different parameters.'
-
-    def _populate_parser(self):
-        self.arg_parser.add_argument('submission_id', type=int, help='id of submission to resubmit')
-        self.arg_parser.add_argument('-p', '--problem', help='id of problem to grade', metavar='<problem id>')
-        self.arg_parser.add_argument('-l', '--language', help='id of the language to grade in (e.g., PY2)',
-                                     metavar='<language id>')
-        self.arg_parser.add_argument('-tl', '--time-limit', type=float, help='time limit for grading, in seconds',
-                                     metavar='<time limit>')
-        self.arg_parser.add_argument('-ml', '--memory-limit', type=int, help='memory limit for grading, in kilobytes',
-                                     metavar='<memory limit>')
-
-    def execute(self, line):
-        global submission_id_counter, graded_submissions
-
-        args = self.arg_parser.parse_args(line)
-
-        submission_id_counter += 1
-        try:
-            id, lang, src, tl, ml = graded_submissions[args.submission_id - 1]
-        except IndexError:
-            print(ansi_style("#ansi[invalid submission '%d'](red|bold)\n" % (args.submission_id - 1)))
-            return
-
-        id = args.problem or id
-        lang = args.language or lang
-        tl = args.time_limit or tl
-        ml = args.memory_limit or ml
-
-        err = None
-        if id not in map(itemgetter(0), judgeenv.get_supported_problems()):
-            err = "unknown problem '%s'" % id
-        elif lang not in executors:
-            err = "unknown language '%s'" % lang
-        elif tl <= 0:
-            err = '--time-limit must be >= 0'
-        elif ml <= 0:
-            err = '--memory-limit must be >= 0'
-        if err:
-            print(ansi_style('#ansi[%s](red|bold)\n' % err))
-            return
-
-        graded_submissions.append((id, lang, src, tl, ml))
-        self.judge.begin_grading(submission_id_counter, id, lang, src, tl, ml, False, False, blocking=True)
-
-
-class RejudgeCommand(Command):
-    name = 'rejudge'
-    help = 'Rejudge a submission.'
-
-    def _populate_parser(self):
-        self.arg_parser.add_argument('submission_id', type=int, help='id of submission to rejudge')
-
-    def execute(self, line):
-        global graded_submissions
-
-        args = self.arg_parser.parse_args(line)
-        try:
-            problem, lang, src, tl, ml = graded_submissions[args.submission_id - 1]
-        except IndexError:
-            print(ansi_style("#ansi[invalid submission '%d'](red|bold)\n" % (args.submission_id - 1)))
-            return
-        self.judge.begin_grading(submission_id_counter, problem, lang, src, tl, ml, False, False, blocking=True)
-
-
-class ListSubmissionsCommand(Command):
-    name = 'submissions'
-    help = 'List past submissions.'
-
-    def _populate_parser(self):
-        self.arg_parser.add_argument('-l', '--limit', type=int, help='limit number of results by most recent',
-                                     metavar='<limit>')
-
-    def execute(self, line):
-        args = self.arg_parser.parse_args(line)
-
-        if args.limit is not None and args.limit <= 0:
-            print(ansi_style('#ansi[--limit must be >= 0](red|bold)\n'))
-            return
-
-        for i, data in enumerate(
-                graded_submissions if not args.limit else graded_submissions[:args.limit]):
-            problem, lang, src, tl, ml = data
-            print(ansi_style('#ansi[%s](yellow)/#ansi[%s](green) in %s' % (problem, i + 1, lang)))
-        print()
-=======
 commands = OrderedDict()
 
 
 def register(command):
     commands[command.name] = command
->>>>>>> 1a09ae6b
 
 
 def main():
@@ -374,15 +123,10 @@
                     cmd = commands[line[0]]
                     try:
                         cmd.execute(line[1:])
-<<<<<<< HEAD
-                    except InvalidCommandException:
-                        print()
-=======
                     except InvalidCommandException as e:
                         if e.message:
-                            print ansi_style("#ansi[%s](red|bold)\n" % e.message)
-                        print
->>>>>>> 1a09ae6b
+                            print(ansi_style("#ansi[%s](red|bold)\n" % e.message))
+                        print()
                 else:
                     print(ansi_style('#ansi[Unrecognized command %s](red|bold)' % line[0]))
                     print()
