--- conflicted
+++ resolved
@@ -57,16 +57,10 @@
         writable[1] = writable[2] = True
 
         def handle_open(debugger):
-<<<<<<< HEAD
-            f = debugger.readstr(debugger.uarg0)
-            if fs.match(f) is None:
-                print('Not allowed to access:', f, file=sys.stderr)
-=======
             file = debugger.readstr(debugger.uarg0)
             if fs.match(file) is None:
-                print>>sys.stderr, 'Not allowed to access:', file
+                print('Not allowed to access:', f, file=sys.stderr)
                 log.warning('Denied file open: %s', file)
->>>>>>> 1a09ae6b
                 return False
             can = write_fs.match(f) is not None
 
@@ -101,12 +95,8 @@
         def unlink(debugger):
             path = debugger.readstr(debugger.uarg0)
             if UNLINK_FS.match(path) is None:
-<<<<<<< HEAD
                 print('Not allowed to unlink:', path)
-=======
-                print 'Not allowed to unlink:', path
                 log.warning('Denied file unlink: %s', path)
->>>>>>> 1a09ae6b
                 return False
             return True
 
