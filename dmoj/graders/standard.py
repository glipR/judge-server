import os
from functools import partial

import sys

from dmoj.error import CompileError
from dmoj.executors import executors
from dmoj.graders.base import BaseGrader
from dmoj.result import Result, CheckerResult
from dmoj.utils.communicate import safe_communicate, OutputLimitExceeded

try:
    from dmoj.utils.nixutils import strsignal
except ImportError:
    strsignal = lambda x: ''


class StandardGrader(BaseGrader):
    def grade(self, case):
        result = Result(case)

        case.input_data()  # cache generator data

        self._current_proc = self.binary.launch(time=self.problem.time_limit, memory=self.problem.memory_limit,
                                                pipe_stderr=True,
                                                unbuffered=case.config.unbuffered)

        error = self._interact_with_process(case, result)

        process = self._current_proc

        result.max_memory = process.max_memory or 0.0
        result.execution_time = process.execution_time or 0.0
        result.r_execution_time = process.r_execution_time or 0.0

        # checkers might crash if any data is None, so force at least empty string
        check = case.checker()(result.proc_output or '',
                               case.output_data() or '',
                               submission_source=self.source,
                               judge_input=case.input_data() or '',
                               point_value=case.points)

        # checkers must either return a boolean (True: full points, False: 0 points)
        # or a CheckerResult, so convert to CheckerResult if it returned bool
        if not isinstance(check, CheckerResult):
            check = CheckerResult(check, case.points if check else 0.0)

        result.result_flag |= [Result.WA, Result.AC][check.passed]

        # Translate status codes/process results into Result object for status codes

        if process.returncode > 0:
            print>> sys.stderr, 'Exited with error: %d' % process.returncode
            result.result_flag |= Result.IR
        if process.returncode < 0:
            # None < 0 == True
            if process.returncode is not None:
                print>> sys.stderr, 'Killed by signal %d' % -process.returncode
            result.result_flag |= Result.RTE  # Killed by signal
        if process.tle:
            result.result_flag |= Result.TLE
        if process.mle:
            result.result_flag |= Result.MLE

        if result.result_flag & ~Result.WA:
            check.points = 0

        result.points = check.points
        result.feedback = (check.feedback or
                           (process.feedback if hasattr(process, 'feedback') else
                            getattr(self.binary, 'get_feedback', lambda x, y: '')(error, result)))

<<<<<<< HEAD
        print '!!!!!!!', process.signal

        if not result.feedback and hasattr(process, 'signal') and process.signal and result.get_main_code() in [Result.IR, Result.RTE]:
            result.feedback = strsignal(process.signal)
=======
        if not result.feedback:
            if result.get_main_code() == Result.IR:
                result.feedback = strsignal(process.returncode)
            elif result.get_main_code() == Result.RTE and process.returncode is not None:
                result.feedback = strsignal(-process.returncode)
>>>>>>> 0342d4ea

        return result

    def _interact_with_process(self, case, result):
        process = self._current_proc
        communicate = process.safe_communicate if hasattr(process, 'safe_communicate') else partial(safe_communicate,
                                                                                                    process)
        try:
            result.proc_output, error = communicate(case.input_data(), outlimit=25165824, errlimit=1048576)
        except OutputLimitExceeded as ole:
            stream, result.proc_output, error = ole.args
            print 'OLE:', stream
            result.result_flag |= Result.OLE
            try:
                process.kill()
            except RuntimeError as e:
                if e.args[0] != 'TerminateProcess: 5':
                    raise
            # Otherwise it's a race between this kill and the shocker,
            # and failed kill means nothing.
            process.wait()
        return error

    def _generate_binary(self):
        from dmoj.utils import ansi

        # If the executor requires compilation, compile and send any errors/warnings to the site
        try:
            # Fetch an appropriate executor for the language
            binary = executors[self.language].Executor(self.problem.id, self.source)
        except CompileError as compilation_error:
            error = compilation_error.args[0]
            error = error.decode('mbcs') if os.name == 'nt' and isinstance(error, str) else error
            self.judge.packet_manager.compile_error_packet(ansi.format_ansi(error))

            # Compile error is fatal
            raise

        # Carry on grading in case of compile warning
        if hasattr(binary, 'warning') and binary.warning:
            self.judge.packet_manager.compile_message_packet(ansi.format_ansi(binary.warning))
        return binary<|MERGE_RESOLUTION|>--- conflicted
+++ resolved
@@ -50,12 +50,12 @@
         # Translate status codes/process results into Result object for status codes
 
         if process.returncode > 0:
-            print>> sys.stderr, 'Exited with error: %d' % process.returncode
+            # print>> sys.stderr, 'Exited with error: %d' % process.returncode
             result.result_flag |= Result.IR
         if process.returncode < 0:
             # None < 0 == True
-            if process.returncode is not None:
-                print>> sys.stderr, 'Killed by signal %d' % -process.returncode
+            # if process.returncode is not None:
+               # print>> sys.stderr, 'Killed by signal %d' % -process.returncode
             result.result_flag |= Result.RTE  # Killed by signal
         if process.tle:
             result.result_flag |= Result.TLE
@@ -70,18 +70,8 @@
                            (process.feedback if hasattr(process, 'feedback') else
                             getattr(self.binary, 'get_feedback', lambda x, y: '')(error, result)))
 
-<<<<<<< HEAD
-        print '!!!!!!!', process.signal
-
         if not result.feedback and hasattr(process, 'signal') and process.signal and result.get_main_code() in [Result.IR, Result.RTE]:
             result.feedback = strsignal(process.signal)
-=======
-        if not result.feedback:
-            if result.get_main_code() == Result.IR:
-                result.feedback = strsignal(process.returncode)
-            elif result.get_main_code() == Result.RTE and process.returncode is not None:
-                result.feedback = strsignal(-process.returncode)
->>>>>>> 0342d4ea
 
         return result
 
