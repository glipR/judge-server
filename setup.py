from __future__ import print_function

import os
import sys
import traceback
from distutils.errors import DistutilsPlatformError
from distutils.msvccompiler import MSVCCompiler

from setuptools import setup, Extension
from setuptools.command import build_ext
from setuptools.command.build_ext import build_ext as build_ext_old

try:
    from Cython.Build import cythonize
except ImportError:
    print('You need to install cython first before installing DMOJ.', file=sys.stderr);
    print('Run: pip install cython', file=sys.stderr);
    print('Or if you do not have pip: easy_install cython', file=sys.stderr);
    sys.exit(1)


class build_ext_dmoj(build_ext_old):
    def run(self):
        try:
            build_ext_old.run(self)
        except DistutilsPlatformError as e:
            self.unavailable(e)

    def build_extensions(self):
        if isinstance(self.compiler, MSVCCompiler):
            self.compiler.initialize()
            self.compiler.compile_options.remove('/W3')
            self.compiler.compile_options.remove('/MD')
            if '/GS-' in self.compiler.compile_options:
                self.compiler.compile_options.remove('/GS-')
            self.compiler.compile_options += ['/Ox', '/W4', '/EHsc', '/GL', '/MT']
            self.compiler.ldflags_shared += ['/OPT:REF,ICF', '/LTCG']
        else:
            if os.uname()[4].startswith('arm') or os.environ.get('DMOJ_REDIST'):
                extra_compile_args = ['-O3']
            else:
                extra_compile_args = ['-march=native', '-O3']
            self.distribution.ext_modules[0].extra_compile_args = extra_compile_args

        build_ext_old.build_extensions(self)

    def unavailable(self, e):
        print('*' * 79)
        print('Please procure the necessary *.pyd or *.so files yourself.')
        traceback.print_exc()
        print('*' * 79)


build_ext.build_ext = build_ext_dmoj

wbox_sources = ['_wbox.pyx', 'handles.cpp', 'process.cpp', 'user.cpp', 'helpers.cpp', 'firewall.cpp']
cptbox_sources = ['_cptbox.pyx', 'helper.cpp', 'ptdebug.cpp', 'ptdebug_x86.cpp', 'ptdebug_x64.cpp',
                  'ptdebug_x86_on_x64.cpp', 'ptdebug_x32.cpp', 'ptdebug_arm.cpp', 'ptproc.cpp']

SOURCE_DIR = os.path.dirname(__file__)
wbox_sources = [os.path.join(SOURCE_DIR, 'dmoj', 'wbox', f) for f in wbox_sources]
cptbox_sources = [os.path.join(SOURCE_DIR, 'dmoj', 'cptbox', f) for f in cptbox_sources]

extensions = [Extension('dmoj.checkers._checker', sources=['dmoj/checkers/_checker.c'])]
if os.name == 'nt':
    extensions += [Extension('dmoj.wbox._wbox', sources=wbox_sources, language='c++',
                             libraries=['netapi32', 'advapi32', 'ole32'],
                             define_macros=[('UNICODE', None)]),
                   Extension('dmoj.utils.debugger.win._win_debugger',
                             sources=['dmoj/utils/debugger/win/_win_debugger.c'],
                             include_dirs=['dmoj/utils/debugger'],  libraries=['kernel32'])]
else:
    libs = ['rt']
    if sys.platform.startswith('freebsd'):
        libs += ['procstat']

    macros = []
    try:
        with open('/proc/version') as f:
            if 'microsoft' in f.read().lower():
                macros.append(('WSL', None))
    except IOError:
        pass
    extensions += [Extension('dmoj.cptbox._cptbox', sources=cptbox_sources,
                             language='c++', libraries=libs, define_macros=macros),
                   Extension('dmoj.utils.debugger.nix._nix_debugger',
                             sources=['dmoj/utils/debugger/nix/_nix_debugger.c'],
                             include_dirs=['dmoj/utils/debugger'], libraries=['rt'])]


setup(
    name='dmoj',
    version='0.1',
    packages=['dmoj'],
    entry_points={
        'console_scripts': [
            'dmoj = dmoj.judge:main',
            'dmoj-cli = dmoj.cli:main',
            'dmoj-autoconf = dmoj.executors.autoconfig:main',
        ]
    },
    ext_modules=cythonize(extensions),
<<<<<<< HEAD
    install_requires=['watchdog', 'pyyaml', 'ansi2html', 'termcolor', 'six'],
=======
    install_requires=['watchdog', 'pyyaml', 'ansi2html', 'termcolor', 'pygments'],
>>>>>>> 1a09ae6b

    author='quantum5, Xyene',
    author_email='admin@dmoj.ca',
    url='https://github.com/DMOJ/judge',
    description='The judge component of the DMOJ: Modern Online Judge platform',
    keywords='online-judge',
    classifiers=[
        'Development Status :: 3 - Beta',
        'Environment :: Console',
        'Intended Audience :: Developers',
        'License :: OSI Approved :: GNU Affero General Public License v3 or later (AGPLv3+)',
        'Operating System :: Microsoft :: Windows',
        'Operating System :: POSIX :: Linux',
        'Programming Language :: Python',
        'Topic :: Education',
        'Topic :: Software Development',
    ],
)<|MERGE_RESOLUTION|>--- conflicted
+++ resolved
@@ -100,11 +100,7 @@
         ]
     },
     ext_modules=cythonize(extensions),
-<<<<<<< HEAD
-    install_requires=['watchdog', 'pyyaml', 'ansi2html', 'termcolor', 'six'],
-=======
-    install_requires=['watchdog', 'pyyaml', 'ansi2html', 'termcolor', 'pygments'],
->>>>>>> 1a09ae6b
+    install_requires=['watchdog', 'pyyaml', 'ansi2html', 'termcolor', 'pygments', 'six'],
 
     author='quantum5, Xyene',
     author_email='admin@dmoj.ca',
